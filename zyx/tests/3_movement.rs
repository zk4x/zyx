--- conflicted
+++ resolved
@@ -92,12 +92,7 @@
     // Apply sin and cos to each dimension
     let sin_enc = pos_enc.sin(); // Shape: (seq_len, embed_dim // 2)
     let cos_enc = pos_enc.cos(); // Shape: (seq_len, embed_dim // 2)
-<<<<<<< HEAD
-    debug_assert_eq!(sin_enc, [[0f32, 0.0], [0.8415, -0.5064]]);
-    debug_assert_eq!(cos_enc, [[1f32, 1.0], [0.5403, 0.8623]]);
-=======
     //Tensor::realize([&sin_enc, &cos_enc])?;
->>>>>>> d3e6aefc
 
     // Now, interleave sin and cos values for the full embedding (pairing them)
     // sin_enc -> even dimensions, cos_enc -> odd dimensions
